--- conflicted
+++ resolved
@@ -51,7 +51,6 @@
 Requirements: Go 1.2.3+.
 
 ```sh
-<<<<<<< HEAD
 make && cd build/ && ./tinychain node --port 8000 --db testnet.db -mine
 ```
 
@@ -62,7 +61,4 @@
 ./e2e/node1.sh
 # Terminal 2:
 ./e2e/node2.sh
-=======
-./scripts/build.sh && cd build/ && ./tinychain node --port 8121 --db testnet.db
->>>>>>> f4b82f3f
 ```
