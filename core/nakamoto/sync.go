--- conflicted
+++ resolved
@@ -212,83 +212,6 @@
 	// The sync algorithm is a greedy iterative search.
 	// We continue downloading block headers from a peer until we reach their tip.
 
-<<<<<<< HEAD
-	// TODO handle peers joining.
-	WINDOW_SIZE := 2048
-
-	// Greedily searches the block DAG from a tip hash, downloading headers in parallel from peers from all subbranches up to a depth.
-	// The depth is referred to as the "window size", and is a constant value of 2048 blocks.
-	search := func(currentTipHash [32]byte) int {
-		// 1. Get the tips from all our peers and bucket them.
-		peersTips, err := n.getPeerTips(currentTipHash, uint64(WINDOW_SIZE), 1)
-		if err != nil {
-			n.syncLog.Printf("Failed to get peer tips: %s\n", err)
-			return 0
-		}
-
-		// 2. For each tip, download a window of headers and ingest them.
-		downloaded := 0
-		for _, peers := range peersTips {
-			// 2a. Identify heights.
-			heights := core.NewBitset(WINDOW_SIZE)
-			for i := 0; i < WINDOW_SIZE; i++ {
-				heights.Insert(i)
-			}
-
-			// 2b. Download headers.
-			headersUnsafe, _, err := n.SyncDownloadData(currentTipHash, *heights, peers, true, false)
-			if err != nil {
-				n.syncLog.Printf("Failed to download headers: %s\n", err)
-				continue
-			}
-
-			// 2c. Validate headers.
-			// Sanity-check: verify we have all the headers for the heights in order. TODO.
-			headers := orderValidateHeaders(currentTipHash, headersUnsafe)
-
-			// 2d. Ingest headers.
-			for _, header := range headers {
-				err := n.Dag.IngestHeader(header)
-				if err != nil {
-					// Skip. We will not be able to download the bodies.
-					continue
-				}
-
-				downloaded += 1
-			}
-
-			n.syncLog.Printf("Downloaded %d headers\n", downloaded)
-
-			// 2e. Download bodies.
-			heights2 := core.NewBitset(WINDOW_SIZE)
-			for i, _ := range headers {
-				heights2.Insert(i)
-			}
-			_, bodies, err := n.SyncDownloadData(currentTipHash, *heights2, peers, false, true)
-			if err != nil {
-				n.syncLog.Printf("Failed to download bodies: %s\n", err)
-				continue
-			}
-
-			n.syncLog.Printf("Downloaded bodies n=%d\n", len(bodies))
-
-			// 2f. Ingest bodies.
-			for i, body := range bodies {
-				err := n.Dag.IngestBlockBody(body)
-				if err != nil {
-					// Skip. We will not be able to download the bodies.
-					n.syncLog.Printf("Failed to ingest body %d: %s\n", i, err)
-					continue
-				}
-			}
-		}
-
-		// 3. Return the number of headers downloaded.
-		return downloaded
-	}
-
-=======
->>>>>>> 93cbb7d9
 	currentTip, err := n.Dag.GetLatestHeadersTip()
 	if err != nil {
 		n.syncLog.Printf("Failed to get latest tip: %s\n", err)
@@ -337,7 +260,7 @@
 		}
 
 		// 2b. Download headers.
-		headers, _, err := n.SyncDownloadData(baseBlock, *heights, peers, true, false)
+		headersUnsafe, _, err := n.SyncDownloadData(baseBlock, *heights, peers, true, false)
 		if err != nil {
 			n.syncLog.Printf("Failed to download headers: %s\n", err)
 			continue
@@ -345,10 +268,10 @@
 
 		// 2c. Validate headers.
 		// Sanity-check: verify we have all the headers for the heights in order. TODO.
-		headers2 := orderValidateHeaders(baseBlock, headers)
+		headers := orderValidateHeaders(baseBlock, headersUnsafe)
 
 		// 2d. Ingest headers.
-		for _, header := range headers2 {
+		for _, header := range headers {
 			err := n.Dag.IngestHeader(header)
 			if err != nil {
 				// Skip. We will not be able to download the bodies.
@@ -360,10 +283,9 @@
 
 		n.syncLog.Printf("Downloaded %d headers\n", downloaded)
 
-		// Now get the bodies.
-		// Filter through missing bodies for headers.
+		// 2e. Download bodies.
 		heights2 := core.NewBitset(WINDOW_SIZE)
-		for i, _ := range headers2 {
+		for i, _ := range headers {
 			heights2.Insert(i)
 		}
 		_, bodies, err := n.SyncDownloadData(baseBlock, *heights2, peers, false, true)
@@ -372,7 +294,6 @@
 			continue
 		}
 
-		// Print the bdoeis and exit.
 		n.syncLog.Printf("Downloaded bodies n=%d\n", len(bodies))
 
 		// 2d. Ingest bodies.
@@ -393,7 +314,7 @@
 // Contacts all our peers in parallel, gets the block header of their tip, and returns the best tip based on total work.
 func (n *Node) sync_getBestTipFromPeers(peers []Peer) (BlockHeader, error) {
 	syncLog := NewLogger("node", "sync")
-	
+
 	// 1. Contact all our peers and get their current tips in parallel.
 	syncLog.Printf("Getting tips from %d peers...\n", len(n.Peer.peers))
 	var wg sync.WaitGroup
